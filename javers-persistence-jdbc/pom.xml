<?xml version="1.0" encoding="UTF-8"?>
<project xmlns="http://maven.apache.org/POM/4.0.0" xmlns:xsi="http://www.w3.org/2001/XMLSchema-instance" xsi:schemaLocation="http://maven.apache.org/POM/4.0.0 http://maven.apache.org/xsd/maven-4.0.0.xsd">
    <modelVersion>4.0.0</modelVersion>

    <parent>
        <groupId>org.javers</groupId>
        <artifactId>javers-parent</artifactId>
        <version>0.0.2-SNAPSHOT</version>
        <relativePath>..</relativePath>
    </parent>

    <artifactId>javers-persistence-jdbc</artifactId>
    <packaging>jar</packaging>

    <name>JaVers JDBC persistence - ${project.version}</name>
    <description>Polyjdbc-based impl of Javers repository</description>

    <properties>
<<<<<<< HEAD
        <polyjdbc.version>0.2.1</polyjdbc.version>
=======
        <polyjdbc.version>0.2.0</polyjdbc.version>
>>>>>>> 224e930d
    </properties>

    <dependencies>
        <dependency>
            <groupId>org.javers</groupId>
            <artifactId>javers-core</artifactId>
            <version>${project.version}</version>
        </dependency>

        <dependency>
            <groupId>org.polyjdbc</groupId>
            <artifactId>polyjdbc</artifactId>
            <version>${polyjdbc.version}</version>
        </dependency>

        <dependency>
            <groupId>commons-dbcp</groupId>
            <artifactId>commons-dbcp</artifactId>
            <version>1.4</version>
            <scope>test</scope>
        </dependency>

        <!-- tests -->
        <dependency>
            <groupId>org.spockframework</groupId>
            <artifactId>spock-core</artifactId>
            <scope>test</scope>
        </dependency>
        <dependency>
            <groupId>org.codehaus.gmaven.runtime</groupId>
            <artifactId>gmaven-runtime-1.7</artifactId>
            <scope>test</scope>
            <exclusions>
                <exclusion>
                    <groupId>org.codehaus.groovy</groupId>
                    <artifactId>groovy-all</artifactId>
                </exclusion>
            </exclusions>
        </dependency>
        <dependency>
            <groupId>junit</groupId>
            <artifactId>junit</artifactId>
            <scope>test</scope>
        </dependency>
        <dependency>
            <groupId>com.googlecode.catch-exception</groupId>
            <artifactId>catch-exception</artifactId>
            <scope>test</scope>
        </dependency>
        <dependency>
            <groupId>org.easytesting</groupId>
            <artifactId>fest-assert-core</artifactId>
            <scope>test</scope>
        </dependency>
        <dependency>
            <groupId>org.mockito</groupId>
            <artifactId>mockito-all</artifactId>
            <scope>test</scope>
        </dependency>
        <dependency>
            <groupId>com.google.guava</groupId>
            <artifactId>guava</artifactId>
            <scope>test</scope>
        </dependency>

        <dependency>
            <groupId>com.h2database</groupId>
            <artifactId>h2</artifactId>
            <version>1.3.172</version>
            <scope>test</scope>
        </dependency>
        <dependency>
            <groupId>org.postgresql</groupId>
            <artifactId>postgresql</artifactId>
            <version>9.2-1003-jdbc4</version>
            <scope>test</scope>
        </dependency>
    </dependencies>

</project><|MERGE_RESOLUTION|>--- conflicted
+++ resolved
@@ -16,11 +16,7 @@
     <description>Polyjdbc-based impl of Javers repository</description>
 
     <properties>
-<<<<<<< HEAD
         <polyjdbc.version>0.2.1</polyjdbc.version>
-=======
-        <polyjdbc.version>0.2.0</polyjdbc.version>
->>>>>>> 224e930d
     </properties>
 
     <dependencies>
@@ -98,6 +94,14 @@
             <version>9.2-1003-jdbc4</version>
             <scope>test</scope>
         </dependency>
+        <dependency>
+            <groupId>org.polyjdbc</groupId>
+            <artifactId>polyjdbc</artifactId>
+            <version>${polyjdbc.version}</version>
+            <type>test-jar</type>
+            <scope>test</scope>
+        </dependency>
+
     </dependencies>
 
 </project>