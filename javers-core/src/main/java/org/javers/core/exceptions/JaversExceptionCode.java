--- conflicted
+++ resolved
@@ -11,15 +11,6 @@
     /**
      * Class is not defined in Javers configuration.
      */
-<<<<<<< HEAD
-    CLASS_NOT_MANAGED("Class '%s' is not managed. Add this class to your JaVers configuration."),
-    TYPE_NOT_MAPPED ("Property Type '%s' is not mapped. Implement UserType and add it to your JaVers configuration.") ,
-    ENTITY_WITHOUT_ID ("Class '%s' has no Id property. Use @Id annotation to mark unique Entity identifier"),
-    //TODO better exception messages - User Friendly!
-    ENTITY_MANAGER_NOT_INITIALIZED("EntityManager is not initialized properly. You should call buildManagedClasses()"),
-    JAVERS_ALREADY_BUILT("JaVers instance already built, each JaversBuilder may produce only one JaVers instance"),
-    UNEXPECTED_VALUE_OBJECT("Can't build graph from Value Object '%s', expected Entity instance.");
-=======
     CLASS_NOT_MANAGED(RUNTIME_ERROR + "Class '%s' is not managed. Add this class to your JaVers configuration."),
     TYPE_NOT_MAPPED (BOOTSTRAP_ERROR + "Property Type '%s' is not mapped. Implement UserType and add it to your JaVers configuration.") ,
     ENTITY_WITHOUT_ID (BOOTSTRAP_ERROR + "Class '%s' has no Id property. Use @Id annotation to mark unique Entity identifier"),
@@ -30,7 +21,6 @@
     CLASSPATH_RESOURCE_NOT_FOUND(BOOTSTRAP_ERROR + "classpath resource '%s' could not be found"),
     JAVERS_ALREADY_BUILT(BOOTSTRAP_ERROR + "JaVers instance already built, each JaversBuilder may produce only one JaVers instance");
 
->>>>>>> f45dcaf0
 
     private String message;
 
