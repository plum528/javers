package org.javers.core.diff;

import org.javers.common.collections.Consumer;
import org.javers.common.collections.Optional;
import org.javers.common.exception.JaversException;
import org.javers.common.exception.JaversExceptionCode;
import org.javers.common.validation.Validate;
import org.javers.core.Javers;
import org.javers.core.JaversCoreConfiguration;
import org.javers.core.commit.CommitMetadata;
import org.javers.core.diff.appenders.NodeChangeAppender;
import org.javers.core.diff.appenders.PropertyChangeAppender;
import org.javers.core.diff.changetype.ObjectRemoved;
import org.javers.core.graph.LiveGraph;
import org.javers.core.graph.LiveGraphFactory;
import org.javers.core.graph.ObjectNode;
import org.javers.core.metamodel.object.GlobalId;
import org.javers.core.metamodel.property.Property;
import org.javers.core.metamodel.type.JaversType;
<<<<<<< HEAD
import org.javers.core.metamodel.type.ManagedType;
=======
import org.javers.core.metamodel.type.PrimitiveType;
>>>>>>> 7daf8684
import org.javers.core.metamodel.type.TypeMapper;
import org.javers.core.metamodel.type.ValueType;

import java.util.Collection;
import java.util.Collections;
import java.util.Comparator;
import java.util.List;

import static org.javers.core.diff.DiffBuilder.diff;

/**
 * @author Maciej Zasada
 * @author Bartosz Walacik
 */
public class DiffFactory {

    private final NodeMatcher nodeMatcher;
    private final TypeMapper typeMapper;
    private final List<NodeChangeAppender> nodeChangeAppenders;
    private final List<PropertyChangeAppender> propertyChangeAppender;
    private final LiveGraphFactory graphFactory;
    private final JaversCoreConfiguration javersCoreConfiguration;

    public DiffFactory(TypeMapper typeMapper, List<NodeChangeAppender> nodeChangeAppenders, List<PropertyChangeAppender> propertyChangeAppender, LiveGraphFactory graphFactory, JaversCoreConfiguration javersCoreConfiguration) {
        this.typeMapper = typeMapper;
        this.nodeMatcher = new NodeMatcher();
        this.nodeChangeAppenders = nodeChangeAppenders;
        this.graphFactory = graphFactory;
        this.javersCoreConfiguration = javersCoreConfiguration;

        //sort by priority
        Collections.sort(propertyChangeAppender, new Comparator<PropertyChangeAppender>() {
            public int compare(PropertyChangeAppender p1, PropertyChangeAppender p2) {
                return ((Integer)p1.priority()).compareTo(p2.priority());
            }
        });
        this.propertyChangeAppender = propertyChangeAppender;
    }

    /**
     * @see Javers#compare(Object, Object)
     */
    public Diff compare(Object oldVersion, Object currentVersion) {
        return create(buildGraph(oldVersion), buildGraph(currentVersion), Optional.<CommitMetadata>empty());
    }

    public <T> Diff compareCollections(Collection<T> oldVersion, Collection<T> currentVersion, Class<T> itemClass) {
        return create(buildGraph(oldVersion, itemClass), buildGraph(currentVersion, itemClass), Optional.<CommitMetadata>empty());
    }

    private LiveGraph buildGraph(Collection handle, Class itemClass) {
        return graphFactory.createLiveGraph(handle, itemClass);
    }

    public Diff create(ObjectGraph leftGraph, ObjectGraph rightGraph, Optional<CommitMetadata> commitMetadata) {
        Validate.argumentsAreNotNull(leftGraph, rightGraph);

        GraphPair graphPair = new GraphPair(leftGraph, rightGraph);
        return createAndAppendChanges(graphPair, commitMetadata);
    }

    public Diff singleTerminal(GlobalId removedId, CommitMetadata commitMetadata){
        Validate.argumentsAreNotNull(removedId, commitMetadata);

        DiffBuilder diff = diff();
        diff.addChange(new ObjectRemoved(removedId, Optional.empty(), commitMetadata));

        return diff.build();
    }

    /**
     * @param newDomainObject object or handle to object graph
     */
    public Diff initial(Object newDomainObject) {
        Validate.argumentIsNotNull(newDomainObject);

        ObjectGraph currentGraph = buildGraph(newDomainObject);

        GraphPair graphPair = new GraphPair(currentGraph);
        return createAndAppendChanges(graphPair, Optional.<CommitMetadata>empty());
    }

    private LiveGraph buildGraph(Object handle) {
        JaversType jType = typeMapper.getJaversType(handle.getClass());
        if (jType instanceof ValueType || jType instanceof PrimitiveType){
            throw new JaversException(JaversExceptionCode.COMPARING_TOP_LEVEL_VALUES_NOT_SUPPORTED,
                    jType.getClass().getSimpleName(), handle.getClass().getSimpleName());
        }
        return graphFactory.createLiveGraph(handle);
    }

    /**
     * Graph scope appender
     */
    private Diff createAndAppendChanges(GraphPair graphPair, Optional<CommitMetadata> commitMetadata) {
        DiffBuilder diff = diff();

        //calculate node scope diff
        for (NodeChangeAppender appender : nodeChangeAppenders) {
            diff.addChanges(appender.getChangeSet(graphPair), commitMetadata);
        }

        //calculate snapshot of NewObjects
        if (javersCoreConfiguration.isNewObjectsSnapshot()) {
            for (ObjectNode node : graphPair.getOnlyOnRight()) {
                FakeNodePair pair = new FakeNodePair(node);
                appendPropertyChanges(diff, pair, commitMetadata);
            }
        }

        //calculate property-to-property diff
        for (NodePair pair : nodeMatcher.match(graphPair)) {
            appendPropertyChanges(diff, pair, commitMetadata);
        }

        return diff.build();
    }

    /* Node scope appender */
    private void appendPropertyChanges(DiffBuilder diff, NodePair pair, final Optional<CommitMetadata> commitMetadata) {
        List<Property> nodeProperties = pair.getProperties();
        for (Property property : nodeProperties) {

            //optimization, skip all appenders if null on both sides
            if (pair.isNullOnBothSides(property)) {
                continue;
            }

            JaversType javersType = typeMapper.getPropertyType(property);

            appendChanges(diff, pair, property, javersType, commitMetadata);
        }
    }

    private void appendChanges(DiffBuilder diff, NodePair pair, Property property, JaversType javersType, Optional<CommitMetadata> commitMetadata) {
        for (PropertyChangeAppender appender : propertyChangeAppender) {
            if (! appender.supports(javersType)){
                continue;
            }

            final Change change = appender.calculateChanges(pair, property);
            if (change != null) {
                diff.addChange(change, pair.getRight().wrappedCdo());

                commitMetadata.ifPresent(new Consumer<CommitMetadata>() {
                    public void consume(CommitMetadata cm) {
                        change.bindToCommit(cm);
                    }
                });
            }
            break;
        }
    }
}<|MERGE_RESOLUTION|>--- conflicted
+++ resolved
@@ -17,11 +17,8 @@
 import org.javers.core.metamodel.object.GlobalId;
 import org.javers.core.metamodel.property.Property;
 import org.javers.core.metamodel.type.JaversType;
-<<<<<<< HEAD
+import org.javers.core.metamodel.type.PrimitiveType;
 import org.javers.core.metamodel.type.ManagedType;
-=======
-import org.javers.core.metamodel.type.PrimitiveType;
->>>>>>> 7daf8684
 import org.javers.core.metamodel.type.TypeMapper;
 import org.javers.core.metamodel.type.ValueType;
 
@@ -47,7 +44,6 @@
 
     public DiffFactory(TypeMapper typeMapper, List<NodeChangeAppender> nodeChangeAppenders, List<PropertyChangeAppender> propertyChangeAppender, LiveGraphFactory graphFactory, JaversCoreConfiguration javersCoreConfiguration) {
         this.typeMapper = typeMapper;
-        this.nodeMatcher = new NodeMatcher();
         this.nodeChangeAppenders = nodeChangeAppenders;
         this.graphFactory = graphFactory;
         this.javersCoreConfiguration = javersCoreConfiguration;
