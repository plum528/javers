package org.javers.core.snapshot;

import org.javers.common.validation.Validate;
import org.javers.core.graph.ObjectNode;
import org.javers.core.metamodel.object.GlobalId;
import org.javers.repository.api.JaversExtendedRepository;

import java.util.*;
import java.util.stream.Collectors;

/**
 * Builds SnapshotGraph from latest snapshots loaded from javersRepository
 */
public class SnapshotGraphFactory {
    private final JaversExtendedRepository javersRepository;

    SnapshotGraphFactory(JaversExtendedRepository javersRepository) {
        this.javersRepository = javersRepository;
    }

    public SnapshotGraph createLatest(Set<GlobalId> globalIds){
        Validate.argumentIsNotNull(globalIds);

<<<<<<< HEAD
        Set<ObjectNode> snapshotNodes = javersRepository.getLatest(globalIds)
            .stream()
=======
        Set<ObjectNode> snapshotNodes = globalIds.stream()
            .map(javersRepository::getLatest)
            .filter(Optional::isPresent)
            .map(Optional::get)
>>>>>>> c81e759a
            .map(ObjectNode::new)
            .collect(Collectors.toSet());

        return new SnapshotGraph(snapshotNodes);
    }
}<|MERGE_RESOLUTION|>--- conflicted
+++ resolved
@@ -21,15 +21,10 @@
     public SnapshotGraph createLatest(Set<GlobalId> globalIds){
         Validate.argumentIsNotNull(globalIds);
 
-<<<<<<< HEAD
-        Set<ObjectNode> snapshotNodes = javersRepository.getLatest(globalIds)
-            .stream()
-=======
         Set<ObjectNode> snapshotNodes = globalIds.stream()
             .map(javersRepository::getLatest)
             .filter(Optional::isPresent)
             .map(Optional::get)
->>>>>>> c81e759a
             .map(ObjectNode::new)
             .collect(Collectors.toSet());
 
