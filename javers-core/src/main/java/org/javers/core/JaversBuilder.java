--- conflicted
+++ resolved
@@ -49,21 +49,10 @@
         return getContainerComponent(Javers.class);
     }
 
-<<<<<<< HEAD
-    public JaversBuilder registerEntity(Class<?>...entityClasses) {
-        for(Class clazz : entityClasses) {
-            registerEntity(clazz);
-        }
-        return this;
-    }
-
-    private JaversBuilder registerEntity(Class<?> entityClass) {
-=======
     /**
      * gives you Entity with id-property selected on the basis of @Id annotation
      */
     public JaversBuilder registerEntity(Class<?> entityClass) {
->>>>>>> 946618b6
         Validate.argumentIsNotNull(entityClass);
         entityDefinitions.add(new EntityDefinition(entityClass));
         return this;
@@ -78,19 +67,32 @@
         return this;
     }
 
+    public JaversBuilder registerValueObject(Class<?> valueObjectClass) {
+        Validate.argumentIsNotNull(valueObjectClass);
+        valueObjectClasses.add(valueObjectClass);
+        return this;
+    }
+
+    public JaversBuilder registerEntity(Class<?>...entityClasses) {
+        for(Class clazz : entityClasses) {
+            registerEntity(clazz);
+        }
+        return this;
+    }
+
+    private JaversBuilder registerEntity(Class<?> entityClass) {
+        Validate.argumentIsNotNull(entityClass);
+        entityClasses.add(entityClass);
+        return this;
+    }
+
     public JaversBuilder registerValueObject(Class<?>...valueObjectClasses) {
         for(Class clazz : valueObjectClasses) {
             registerValueObject(clazz);
         }
         return this;
     }
-
-    public JaversBuilder registerValueObject(Class<?> valueObjectClass) {
-        Validate.argumentIsNotNull(valueObjectClass);
-        valueObjectClasses.add(valueObjectClass);
-        return this;
-    }
-
+    
     public JaversBuilder withMappingStyle(MappingStyle mappingStyle) {
         coreConfiguration.withMappingStyle(mappingStyle);
         return this;
