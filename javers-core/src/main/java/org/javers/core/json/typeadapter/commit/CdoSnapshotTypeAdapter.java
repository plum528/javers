package org.javers.core.json.typeadapter.commit;

import com.google.gson.JsonDeserializationContext;
import com.google.gson.JsonElement;
import com.google.gson.JsonObject;
import com.google.gson.JsonSerializationContext;
import org.javers.core.commit.CommitMetadata;
import org.javers.core.json.JsonTypeAdapterTemplate;
<<<<<<< HEAD
import org.javers.core.metamodel.object.CdoSnapshot;
import org.javers.core.metamodel.object.CdoSnapshotBuilder;
import org.javers.core.metamodel.object.GlobalId;
import org.javers.core.metamodel.object.SnapshotType;
import org.javers.core.metamodel.property.Property;
import org.javers.core.metamodel.type.*;

import java.lang.reflect.Type;
=======
import org.javers.core.metamodel.object.*;
import org.javers.core.metamodel.type.TypeMapper;
>>>>>>> 22dda0ef

import static org.javers.core.metamodel.object.CdoSnapshotBuilder.cdoSnapshot;

/**
 * @author pawel szymczyk
 */
class CdoSnapshotTypeAdapter extends JsonTypeAdapterTemplate<CdoSnapshot> {

    public static final String GLOBAL_CDO_ID = "globalId";
    public static final String COMMIT_METADATA = "commitMetadata";
    public static final String STATE_NAME = "state";
    public static final String INITIAL_NAME_LEGACY = "initial";
    public static final String TYPE_NAME = "type";

    private TypeMapper typeMapper;

    public CdoSnapshotTypeAdapter(TypeMapper typeMapper) {
        this.typeMapper = typeMapper;
    }

    @Override
    public Class getValueType() {
        return CdoSnapshot.class;
    }

    @Override
    public CdoSnapshot fromJson(JsonElement json, JsonDeserializationContext context) {
        JsonObject jsonObject = (JsonObject) json;

        CommitMetadata commitMetadata = context.deserialize(((JsonObject) json).get(COMMIT_METADATA), CommitMetadata.class);

        GlobalId cdoId = context.deserialize(jsonObject.get(GLOBAL_CDO_ID), GlobalId.class);

        CdoSnapshotBuilder cdoSnapshotBuilder = cdoSnapshot(cdoId, commitMetadata);

        deserializeType(jsonObject,cdoSnapshotBuilder);

        JsonElement state = jsonObject.get(STATE_NAME);
        CdoSnapshotStateDeserializer stateDeserializer = new CdoSnapshotStateDeserializer(typeMapper, context);
        CdoSnapshotState snapshotState = stateDeserializer.deserialize(state, cdoId);

<<<<<<< HEAD
        for (Property property : cdoId.getCdoClass().getProperties()) {
            cdoSnapshotBuilder.withPropertyValue(property, decodePropertyValue(state, context, property));
        }

        return cdoSnapshotBuilder.build();
=======
        return cdoSnapshotBuilder.withState(snapshotState).build();
>>>>>>> 22dda0ef
    }

    private void deserializeType(JsonObject jsonObject, CdoSnapshotBuilder cdoSnapshotBuilder){
        JsonElement initial = jsonObject.get(INITIAL_NAME_LEGACY);
        if (initial != null){ //for legacy JSON's
            cdoSnapshotBuilder.withInitial(initial.getAsBoolean());
            return;
        }

        JsonElement type = jsonObject.get(TYPE_NAME);
        if (type != null) {
            cdoSnapshotBuilder.withType(SnapshotType.valueOf(type.getAsString()));
        }
    }

<<<<<<< HEAD
    private Object decodePropertyValue(JsonObject element, final JsonDeserializationContext context, Property property) {
        JsonElement propertyElement = element.get(property.getName());
        Type dehydratedPropertyType = typeMapper.getDehydratedType(property.getGenericType());
        return context.deserialize(propertyElement, dehydratedPropertyType);
    }

=======
>>>>>>> 22dda0ef
    @Override
    public JsonElement toJson(CdoSnapshot snapshot, JsonSerializationContext context) {

        JsonObject jsonObject = new JsonObject();

        jsonObject.add(COMMIT_METADATA, context.serialize(snapshot.getCommitMetadata()));
        jsonObject.add(GLOBAL_CDO_ID, context.serialize(snapshot.getGlobalId()));
        jsonObject.add(STATE_NAME, context.serialize(snapshot.getState()));
        jsonObject.add(TYPE_NAME, context.serialize(snapshot.getType().name()));

        return jsonObject;
    }
}<|MERGE_RESOLUTION|>--- conflicted
+++ resolved
@@ -6,19 +6,8 @@
 import com.google.gson.JsonSerializationContext;
 import org.javers.core.commit.CommitMetadata;
 import org.javers.core.json.JsonTypeAdapterTemplate;
-<<<<<<< HEAD
-import org.javers.core.metamodel.object.CdoSnapshot;
-import org.javers.core.metamodel.object.CdoSnapshotBuilder;
-import org.javers.core.metamodel.object.GlobalId;
-import org.javers.core.metamodel.object.SnapshotType;
-import org.javers.core.metamodel.property.Property;
-import org.javers.core.metamodel.type.*;
-
-import java.lang.reflect.Type;
-=======
 import org.javers.core.metamodel.object.*;
 import org.javers.core.metamodel.type.TypeMapper;
->>>>>>> 22dda0ef
 
 import static org.javers.core.metamodel.object.CdoSnapshotBuilder.cdoSnapshot;
 
@@ -60,15 +49,7 @@
         CdoSnapshotStateDeserializer stateDeserializer = new CdoSnapshotStateDeserializer(typeMapper, context);
         CdoSnapshotState snapshotState = stateDeserializer.deserialize(state, cdoId);
 
-<<<<<<< HEAD
-        for (Property property : cdoId.getCdoClass().getProperties()) {
-            cdoSnapshotBuilder.withPropertyValue(property, decodePropertyValue(state, context, property));
-        }
-
-        return cdoSnapshotBuilder.build();
-=======
         return cdoSnapshotBuilder.withState(snapshotState).build();
->>>>>>> 22dda0ef
     }
 
     private void deserializeType(JsonObject jsonObject, CdoSnapshotBuilder cdoSnapshotBuilder){
@@ -84,15 +65,6 @@
         }
     }
 
-<<<<<<< HEAD
-    private Object decodePropertyValue(JsonObject element, final JsonDeserializationContext context, Property property) {
-        JsonElement propertyElement = element.get(property.getName());
-        Type dehydratedPropertyType = typeMapper.getDehydratedType(property.getGenericType());
-        return context.deserialize(propertyElement, dehydratedPropertyType);
-    }
-
-=======
->>>>>>> 22dda0ef
     @Override
     public JsonElement toJson(CdoSnapshot snapshot, JsonSerializationContext context) {
 
