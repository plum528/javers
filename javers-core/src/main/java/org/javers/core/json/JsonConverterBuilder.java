package org.javers.core.json;

import com.google.gson.JsonDeserializer;
import com.google.gson.JsonSerializer;
import com.google.gson.TypeAdapter;
import org.javers.common.validation.Validate;
<<<<<<< HEAD
import org.javers.core.json.typeadapter.AtomicTypeAdapter;
import org.javers.core.json.typeadapter.ChangeTypeAdapter;
import org.javers.core.json.typeadapter.LocalDateTimeTypeAdapter;
import org.javers.core.json.typeadapter.LocalDateTypeAdapter;
=======
import org.javers.core.json.typeadapter.*;
>>>>>>> 6a57976a

import java.lang.reflect.Type;
import java.util.Arrays;
import java.util.Collection;

/**
 * @author bartosz walacik
 * @see JsonConverter
 */
public class JsonConverterBuilder {
<<<<<<< HEAD
    private static final JsonTypeAdapter[] BUILT_IN_ADAPTERS = new JsonTypeAdapter[] {
            new LocalDateTimeTypeAdapter(),
            new LocalDateTypeAdapter()
    };

    private boolean typeSafeValues = false;

    private final JsonConverter jsonConverter;

    /**
     * choose between new JsonConverterBuilder() or static jsonConverter()
     */
    public JsonConverterBuilder() {
        jsonConverter = new JsonConverter();
        jsonConverter.registerJsonTypeAdapters(Arrays.asList(BUILT_IN_ADAPTERS));
        registerChangeTypeAdapter();
    }

    public static JsonConverterBuilder jsonConverter() {
        return new JsonConverterBuilder();
    }

    /**
     * When switched to true, all {@link org.javers.core.diff.changetype.Atomic}s are serialized type safely as a pair, fo example:
     * <pre>
     * {
     *     "typeAlias": "LocalDate"
     *     "value": "2001-01-01"
     * }
     * </pre>
     * TypeAlias is defaulted to value.class.simpleName.
     * <p/>
     *
     * Useful when serializing polymorfic collections like List or List&lt;Object&gt;
     *
     * @param typeSafeValues default false
     */
    public JsonConverterBuilder typeSafeValues(boolean typeSafeValues){
        this.typeSafeValues = typeSafeValues;
        return this;
    }

    /**
     * @see JsonConverter#registerNativeGsonTypeAdapter(Type, TypeAdapter)
     */
    public JsonConverterBuilder registerNativeTypeAdapter(Type targetType, TypeAdapter nativeAdapter) {
        Validate.argumentsAreNotNull(targetType, nativeAdapter);
        jsonConverter.registerNativeGsonTypeAdapter(targetType, nativeAdapter);
        return this;
    }

    /**
     * @see JsonSerializer
     */
    public JsonConverterBuilder registerNativeGsonSerializer(Type targetType, JsonSerializer<?> jsonSerializer){
        Validate.argumentsAreNotNull(targetType, jsonSerializer);
        jsonConverter.registerNativeGsonSerializer(targetType, jsonSerializer);
        return this;
    }

    /**
     * @see JsonDeserializer
     */
    public  JsonConverterBuilder registerNativeGsonDeserializer(Type targetType, JsonDeserializer<?> jsonDeserializer){
        Validate.argumentsAreNotNull(targetType, jsonDeserializer);
        jsonConverter.registerNativeGsonDeserializer(targetType, jsonDeserializer);
        return this;
    }

    public JsonConverterBuilder registerJsonTypeAdapter(JsonTypeAdapter adapter){
        Validate.argumentIsNotNull(adapter);
        jsonConverter.registerJsonTypeAdapter(adapter);
        return this;
    }

    public JsonConverterBuilder registerJsonTypeAdapters(Collection<JsonTypeAdapter> adapters){
        Validate.argumentIsNotNull(adapters);
        jsonConverter.registerJsonTypeAdapters(adapters);
        return this;
    }

    public JsonConverter build() {

        jsonConverter.registerJsonTypeAdapter(new AtomicTypeAdapter(typeSafeValues));

        jsonConverter.initialize();
        return jsonConverter;
    }

    private void registerChangeTypeAdapter() {
        ChangeTypeAdapter changeTypeAdapter = new ChangeTypeAdapter();

        for (Type targetType : ChangeTypeAdapter.SUPPORTED) {
            jsonConverter.registerJsonTypeAdapter(targetType, changeTypeAdapter);
        }
    }
=======

  private static final JsonTypeAdapter[] BUILT_IN_ADAPTERS = new JsonTypeAdapter[]{
      new LocalDateTimeTypeAdapter(),
      new LocalDateTypeAdapter(),
      new MapChangeTypeAdapter(),
      new NewObjectTypeAdapter(),
      new ObjectRemovedTypeAdapter(),
      new ReferenceChangeTypeAdapter(),
      new ValueChangeTypeAdapter()
  };

  private boolean typeSafeValues = false;

  private final JsonConverter jsonConverter;

  /**
   * choose between new JsonConverterBuilder() or static jsonConverter()
   */
  public JsonConverterBuilder() {
    jsonConverter = new JsonConverter();
    jsonConverter.registerJsonTypeAdapters(Arrays.asList(BUILT_IN_ADAPTERS));
  }

  public static JsonConverterBuilder jsonConverter() {
    return new JsonConverterBuilder();
  }

  /**
   * When switched to true, all {@link org.javers.core.diff.changetype.Value}s are serialized type safely as a pair, fo example:
   * <pre>
   * {
   *     "typeAlias": "LocalDate"
   *     "value": "2001-01-01"
   * }
   * </pre>
   * TypeAlias is defaulted to value.class.simpleName.
   * <p/>
   * <p/>
   * Useful when serializing polymorfic collections like List or List&lt;Object&gt;
   *
   * @param typeSafeValues default false
   */
  public JsonConverterBuilder typeSafeValues(boolean typeSafeValues) {
    this.typeSafeValues = typeSafeValues;
    return this;
  }

  /**
   * @see JsonConverter#registerNativeGsonTypeAdapter(Type, TypeAdapter)
   */
  public JsonConverterBuilder registerNativeTypeAdapter(Type targetType, TypeAdapter nativeAdapter) {
    Validate.argumentsAreNotNull(targetType, nativeAdapter);
    jsonConverter.registerNativeGsonTypeAdapter(targetType, nativeAdapter);
    return this;
  }

  /**
   * @see JsonSerializer
   */
  public JsonConverterBuilder registerNativeGsonSerializer(Type targetType, JsonSerializer<?> jsonSerializer) {
    Validate.argumentsAreNotNull(targetType, jsonSerializer);
    jsonConverter.registerNativeGsonSerializer(targetType, jsonSerializer);
    return this;
  }

  /**
   * @see JsonDeserializer
   */
  public JsonConverterBuilder registerNativeGsonDeserializer(Type targetType, JsonDeserializer<?> jsonDeserializer) {
    Validate.argumentsAreNotNull(targetType, jsonDeserializer);
    jsonConverter.registerNativeGsonDeserializer(targetType, jsonDeserializer);
    return this;
  }

  public JsonConverterBuilder registerJsonTypeAdapter(JsonTypeAdapter adapter) {
    Validate.argumentIsNotNull(adapter);
    jsonConverter.registerJsonTypeAdapter(adapter);
    return this;
  }

  public JsonConverterBuilder registerJsonTypeAdapters(Collection<JsonTypeAdapter> adapters) {
    Validate.argumentIsNotNull(adapters);
    jsonConverter.registerJsonTypeAdapters(adapters);
    return this;
  }

  public JsonConverter build() {

    jsonConverter.registerJsonTypeAdapter(new ValueTypeAdapter(typeSafeValues));

    jsonConverter.initialize();
    return jsonConverter;
  }

>>>>>>> 6a57976a
}<|MERGE_RESOLUTION|>--- conflicted
+++ resolved
@@ -4,14 +4,11 @@
 import com.google.gson.JsonSerializer;
 import com.google.gson.TypeAdapter;
 import org.javers.common.validation.Validate;
-<<<<<<< HEAD
+import org.javers.core.json.typeadapter.*;
 import org.javers.core.json.typeadapter.AtomicTypeAdapter;
 import org.javers.core.json.typeadapter.ChangeTypeAdapter;
 import org.javers.core.json.typeadapter.LocalDateTimeTypeAdapter;
 import org.javers.core.json.typeadapter.LocalDateTypeAdapter;
-=======
-import org.javers.core.json.typeadapter.*;
->>>>>>> 6a57976a
 
 import java.lang.reflect.Type;
 import java.util.Arrays;
@@ -22,104 +19,6 @@
  * @see JsonConverter
  */
 public class JsonConverterBuilder {
-<<<<<<< HEAD
-    private static final JsonTypeAdapter[] BUILT_IN_ADAPTERS = new JsonTypeAdapter[] {
-            new LocalDateTimeTypeAdapter(),
-            new LocalDateTypeAdapter()
-    };
-
-    private boolean typeSafeValues = false;
-
-    private final JsonConverter jsonConverter;
-
-    /**
-     * choose between new JsonConverterBuilder() or static jsonConverter()
-     */
-    public JsonConverterBuilder() {
-        jsonConverter = new JsonConverter();
-        jsonConverter.registerJsonTypeAdapters(Arrays.asList(BUILT_IN_ADAPTERS));
-        registerChangeTypeAdapter();
-    }
-
-    public static JsonConverterBuilder jsonConverter() {
-        return new JsonConverterBuilder();
-    }
-
-    /**
-     * When switched to true, all {@link org.javers.core.diff.changetype.Atomic}s are serialized type safely as a pair, fo example:
-     * <pre>
-     * {
-     *     "typeAlias": "LocalDate"
-     *     "value": "2001-01-01"
-     * }
-     * </pre>
-     * TypeAlias is defaulted to value.class.simpleName.
-     * <p/>
-     *
-     * Useful when serializing polymorfic collections like List or List&lt;Object&gt;
-     *
-     * @param typeSafeValues default false
-     */
-    public JsonConverterBuilder typeSafeValues(boolean typeSafeValues){
-        this.typeSafeValues = typeSafeValues;
-        return this;
-    }
-
-    /**
-     * @see JsonConverter#registerNativeGsonTypeAdapter(Type, TypeAdapter)
-     */
-    public JsonConverterBuilder registerNativeTypeAdapter(Type targetType, TypeAdapter nativeAdapter) {
-        Validate.argumentsAreNotNull(targetType, nativeAdapter);
-        jsonConverter.registerNativeGsonTypeAdapter(targetType, nativeAdapter);
-        return this;
-    }
-
-    /**
-     * @see JsonSerializer
-     */
-    public JsonConverterBuilder registerNativeGsonSerializer(Type targetType, JsonSerializer<?> jsonSerializer){
-        Validate.argumentsAreNotNull(targetType, jsonSerializer);
-        jsonConverter.registerNativeGsonSerializer(targetType, jsonSerializer);
-        return this;
-    }
-
-    /**
-     * @see JsonDeserializer
-     */
-    public  JsonConverterBuilder registerNativeGsonDeserializer(Type targetType, JsonDeserializer<?> jsonDeserializer){
-        Validate.argumentsAreNotNull(targetType, jsonDeserializer);
-        jsonConverter.registerNativeGsonDeserializer(targetType, jsonDeserializer);
-        return this;
-    }
-
-    public JsonConverterBuilder registerJsonTypeAdapter(JsonTypeAdapter adapter){
-        Validate.argumentIsNotNull(adapter);
-        jsonConverter.registerJsonTypeAdapter(adapter);
-        return this;
-    }
-
-    public JsonConverterBuilder registerJsonTypeAdapters(Collection<JsonTypeAdapter> adapters){
-        Validate.argumentIsNotNull(adapters);
-        jsonConverter.registerJsonTypeAdapters(adapters);
-        return this;
-    }
-
-    public JsonConverter build() {
-
-        jsonConverter.registerJsonTypeAdapter(new AtomicTypeAdapter(typeSafeValues));
-
-        jsonConverter.initialize();
-        return jsonConverter;
-    }
-
-    private void registerChangeTypeAdapter() {
-        ChangeTypeAdapter changeTypeAdapter = new ChangeTypeAdapter();
-
-        for (Type targetType : ChangeTypeAdapter.SUPPORTED) {
-            jsonConverter.registerJsonTypeAdapter(targetType, changeTypeAdapter);
-        }
-    }
-=======
 
   private static final JsonTypeAdapter[] BUILT_IN_ADAPTERS = new JsonTypeAdapter[]{
       new LocalDateTimeTypeAdapter(),
@@ -143,29 +42,37 @@
     jsonConverter.registerJsonTypeAdapters(Arrays.asList(BUILT_IN_ADAPTERS));
   }
 
+    /**
+     * When switched to true, all {@link org.javers.core.diff.changetype.Atomic}s are serialized type safely as a pair, fo example:
+     * <pre>
+     * {
+     *     "typeAlias": "LocalDate"
+     *     "value": "2001-01-01"
+     * }
+     * </pre>
+     * TypeAlias is defaulted to value.class.simpleName.
+     * <p/>
+     *
+     * Useful when serializing polymorfic collections like List or List&lt;Object&gt;
+     *
+     * @param typeSafeValues default false
+     */
+    public JsonConverterBuilder typeSafeValues(boolean typeSafeValues){
+        this.typeSafeValues = typeSafeValues;
+        return this;
+    }
   public static JsonConverterBuilder jsonConverter() {
     return new JsonConverterBuilder();
   }
 
-  /**
-   * When switched to true, all {@link org.javers.core.diff.changetype.Value}s are serialized type safely as a pair, fo example:
-   * <pre>
-   * {
-   *     "typeAlias": "LocalDate"
-   *     "value": "2001-01-01"
-   * }
-   * </pre>
-   * TypeAlias is defaulted to value.class.simpleName.
-   * <p/>
-   * <p/>
-   * Useful when serializing polymorfic collections like List or List&lt;Object&gt;
-   *
-   * @param typeSafeValues default false
-   */
-  public JsonConverterBuilder typeSafeValues(boolean typeSafeValues) {
-    this.typeSafeValues = typeSafeValues;
-    return this;
-  }
+    /**
+     * @see JsonConverter#registerNativeGsonTypeAdapter(Type, TypeAdapter)
+     */
+    public JsonConverterBuilder registerNativeTypeAdapter(Type targetType, TypeAdapter nativeAdapter) {
+        Validate.argumentsAreNotNull(targetType, nativeAdapter);
+        jsonConverter.registerNativeGsonTypeAdapter(targetType, nativeAdapter);
+        return this;
+    }
 
   /**
    * @see JsonConverter#registerNativeGsonTypeAdapter(Type, TypeAdapter)
@@ -206,6 +113,7 @@
     return this;
   }
 
+        jsonConverter.registerJsonTypeAdapter(new AtomicTypeAdapter(typeSafeValues));
   public JsonConverter build() {
 
     jsonConverter.registerJsonTypeAdapter(new ValueTypeAdapter(typeSafeValues));
@@ -214,5 +122,4 @@
     return jsonConverter;
   }
 
->>>>>>> 6a57976a
 }