package org.javers.core.metamodel.type;

import org.javers.common.exception.JaversException;
import org.javers.common.exception.JaversExceptionCode;
import org.javers.common.validation.Validate;
import org.javers.core.metamodel.annotation.ClassAnnotationsScanner;
<<<<<<< HEAD
import org.javers.core.metamodel.clazz.*;
=======
import org.javers.core.metamodel.clazz.ClientsClassDefinition;
>>>>>>> f1ebeb9d
import org.javers.core.metamodel.property.Property;
import org.javers.core.metamodel.property.PropertyScanner;
import org.slf4j.Logger;
import org.slf4j.LoggerFactory;

import java.util.ArrayList;
import java.util.Iterator;
import java.util.List;

/**
 * @author bartosz walacik
 */
class ManagedClassFactory {
    private static final Logger logger = LoggerFactory.getLogger(ManagedClassFactory.class);
    private final PropertyScanner propertyScanner;

    public ManagedClassFactory(PropertyScanner propertyScanner) {
        this.propertyScanner = propertyScanner;
<<<<<<< HEAD
        this.classAnnotationsScanner = classAnnotationsScanner;
    }

    public <S> Entity createEntity(Class<S> clazz) {
        return create(new EntityDefinition(clazz));
    }

    public <S> ValueObject createValueObject(Class<S> clazz) {
        return create(new ValueObjectDefinition(clazz));
    }

    public ClientsDomainClass inferFromAnnotations(Class javaClass) {
        ClientsClassDefinition clientsClassDefinition = classAnnotationsScanner.scanAndInfer(javaClass);
        if (!(clientsClassDefinition instanceof ShallowReferenceDefinition)) {
            List<Property> properties = propertyScanner.scan(javaClass);
            Property foundIdProperty = findIdProperty(properties);
            if (foundIdProperty != null) {
                return new Entity(javaClass, properties, foundIdProperty);
            }
        }
        return create(clientsClassDefinition);
    }

    private Property findIdProperty(List<Property> properties) {
        for (Property property : properties) {
            if (property.looksLikeId()) {
                return property;
            }
        }
        return null;
    }

    public ClientsDomainClass create(ClientsClassDefinition clientsClassDefinition) {
        if (clientsClassDefinition instanceof ValueDefinition) {
            return create((ValueDefinition) clientsClassDefinition);
        }
        if (clientsClassDefinition instanceof ValueObjectDefinition) {
            return create((ValueObjectDefinition) clientsClassDefinition);
        }
        if (clientsClassDefinition instanceof ShallowReferenceDefinition) {
            return create((ShallowReferenceDefinition) clientsClassDefinition);
        }
        if (clientsClassDefinition instanceof EntityDefinition) {
            return create((EntityDefinition) clientsClassDefinition);
        }
        throw new IllegalArgumentException("unsupported " + clientsClassDefinition);
    }

    public Value create(ValueDefinition valueDefinition) {
        return new Value(valueDefinition.getClazz());
    }

    public Entity create(ShallowReferenceDefinition entityDefinition) {
        List<Property> properties = propertyScanner.scan(entityDefinition.getClazz());
        Property idProperty = findIdProperty(properties);
        if (idProperty == null) {
            throw new JaversException(JaversExceptionCode.SHALLOW_REFERENCE_WITHOUT_ID, entityDefinition.getClazz().getName());
        }
        List<Property> filteredProperties = new ArrayList<>();
        filteredProperties.add(idProperty);
        return new Entity(entityDefinition.getClazz(), filteredProperties, idProperty);
    }

    public Entity create(EntityDefinition entityDefinition) {
        List<Property> properties = propertyScanner.scan(entityDefinition.getClazz());
        Property idProperty = null;
        if (entityDefinition.hasCustomId()){
            if (entityDefinition.hasCustomIdDefinedByName()){
                idProperty = findIdPropertyByName(properties, entityDefinition);
            } else {
                idProperty = entityDefinition.getIdProperty();
            }
        }
        List<Property> filteredProperties = filterIgnored(properties, entityDefinition);
        return new Entity(entityDefinition.getClazz(), filteredProperties, idProperty);
    }
=======
    }

    ManagedClass create(Class<?> baseJavaClass){
        Validate.argumentIsNotNull(baseJavaClass);
        List<Property> properties = propertyScanner.scan(baseJavaClass);

        return new ManagedClass(baseJavaClass, properties);
    }

    ManagedClass create(ClientsClassDefinition def){
        Validate.argumentIsNotNull(def);
        List<Property> properties = propertyScanner.scan(def.getBaseJavaClass());
        List<Property> filteredProperties = filterIgnored(properties, def);
>>>>>>> f1ebeb9d

        return new ManagedClass(def.getBaseJavaClass(), filteredProperties);
    }

    private List<Property> filterIgnored(List<Property> properties, ClientsClassDefinition definition) {
        if (definition.getIgnoredProperties().isEmpty()) {
            return properties;
        }

        List<Property> filtered = new ArrayList<>(properties);
<<<<<<< HEAD
        for (String ignored : definition.getIgnoredProperties()) {
            filterOneProperty(filtered, ignored, definition.getClazz());
=======
        for (String ignored : definition.getIgnoredProperties()){
            filterOneProperty(filtered, ignored, definition.getBaseJavaClass());
>>>>>>> f1ebeb9d
        }
        return filtered;
    }

    private void filterOneProperty(List<Property> properties, String ignoredName, Class<?> clientsClass) {
        Iterator<Property> it = properties.iterator();
        while (it.hasNext()) {
            Property property = it.next();
            if (property.getName().equals(ignoredName)) {
                it.remove();
                return;
            }
        }
        throw new JaversException(JaversExceptionCode.PROPERTY_NOT_FOUND, ignoredName, clientsClass.getName());
    }
<<<<<<< HEAD

    private Property findIdPropertyByName(List<Property> beanProperties, EntityDefinition entityDefinition) {
        for (Property property : beanProperties) {
            if (property.getName().equals(entityDefinition.getIdPropertyName())) {
                return property;
            }
        }
        throw new JaversException(JaversExceptionCode.PROPERTY_NOT_FOUND, entityDefinition.getIdPropertyName(), entityDefinition.getClazz().getName());
    }

=======
>>>>>>> f1ebeb9d
}
<|MERGE_RESOLUTION|>--- conflicted
+++ resolved
@@ -4,11 +4,7 @@
 import org.javers.common.exception.JaversExceptionCode;
 import org.javers.common.validation.Validate;
 import org.javers.core.metamodel.annotation.ClassAnnotationsScanner;
-<<<<<<< HEAD
-import org.javers.core.metamodel.clazz.*;
-=======
 import org.javers.core.metamodel.clazz.ClientsClassDefinition;
->>>>>>> f1ebeb9d
 import org.javers.core.metamodel.property.Property;
 import org.javers.core.metamodel.property.PropertyScanner;
 import org.slf4j.Logger;
@@ -27,84 +23,6 @@
 
     public ManagedClassFactory(PropertyScanner propertyScanner) {
         this.propertyScanner = propertyScanner;
-<<<<<<< HEAD
-        this.classAnnotationsScanner = classAnnotationsScanner;
-    }
-
-    public <S> Entity createEntity(Class<S> clazz) {
-        return create(new EntityDefinition(clazz));
-    }
-
-    public <S> ValueObject createValueObject(Class<S> clazz) {
-        return create(new ValueObjectDefinition(clazz));
-    }
-
-    public ClientsDomainClass inferFromAnnotations(Class javaClass) {
-        ClientsClassDefinition clientsClassDefinition = classAnnotationsScanner.scanAndInfer(javaClass);
-        if (!(clientsClassDefinition instanceof ShallowReferenceDefinition)) {
-            List<Property> properties = propertyScanner.scan(javaClass);
-            Property foundIdProperty = findIdProperty(properties);
-            if (foundIdProperty != null) {
-                return new Entity(javaClass, properties, foundIdProperty);
-            }
-        }
-        return create(clientsClassDefinition);
-    }
-
-    private Property findIdProperty(List<Property> properties) {
-        for (Property property : properties) {
-            if (property.looksLikeId()) {
-                return property;
-            }
-        }
-        return null;
-    }
-
-    public ClientsDomainClass create(ClientsClassDefinition clientsClassDefinition) {
-        if (clientsClassDefinition instanceof ValueDefinition) {
-            return create((ValueDefinition) clientsClassDefinition);
-        }
-        if (clientsClassDefinition instanceof ValueObjectDefinition) {
-            return create((ValueObjectDefinition) clientsClassDefinition);
-        }
-        if (clientsClassDefinition instanceof ShallowReferenceDefinition) {
-            return create((ShallowReferenceDefinition) clientsClassDefinition);
-        }
-        if (clientsClassDefinition instanceof EntityDefinition) {
-            return create((EntityDefinition) clientsClassDefinition);
-        }
-        throw new IllegalArgumentException("unsupported " + clientsClassDefinition);
-    }
-
-    public Value create(ValueDefinition valueDefinition) {
-        return new Value(valueDefinition.getClazz());
-    }
-
-    public Entity create(ShallowReferenceDefinition entityDefinition) {
-        List<Property> properties = propertyScanner.scan(entityDefinition.getClazz());
-        Property idProperty = findIdProperty(properties);
-        if (idProperty == null) {
-            throw new JaversException(JaversExceptionCode.SHALLOW_REFERENCE_WITHOUT_ID, entityDefinition.getClazz().getName());
-        }
-        List<Property> filteredProperties = new ArrayList<>();
-        filteredProperties.add(idProperty);
-        return new Entity(entityDefinition.getClazz(), filteredProperties, idProperty);
-    }
-
-    public Entity create(EntityDefinition entityDefinition) {
-        List<Property> properties = propertyScanner.scan(entityDefinition.getClazz());
-        Property idProperty = null;
-        if (entityDefinition.hasCustomId()){
-            if (entityDefinition.hasCustomIdDefinedByName()){
-                idProperty = findIdPropertyByName(properties, entityDefinition);
-            } else {
-                idProperty = entityDefinition.getIdProperty();
-            }
-        }
-        List<Property> filteredProperties = filterIgnored(properties, entityDefinition);
-        return new Entity(entityDefinition.getClazz(), filteredProperties, idProperty);
-    }
-=======
     }
 
     ManagedClass create(Class<?> baseJavaClass){
@@ -118,24 +36,18 @@
         Validate.argumentIsNotNull(def);
         List<Property> properties = propertyScanner.scan(def.getBaseJavaClass());
         List<Property> filteredProperties = filterIgnored(properties, def);
->>>>>>> f1ebeb9d
 
         return new ManagedClass(def.getBaseJavaClass(), filteredProperties);
     }
 
-    private List<Property> filterIgnored(List<Property> properties, ClientsClassDefinition definition) {
-        if (definition.getIgnoredProperties().isEmpty()) {
+    private List<Property> filterIgnored(List<Property> properties, ClientsClassDefinition definition){
+        if (definition.getIgnoredProperties().isEmpty()){
             return properties;
         }
 
         List<Property> filtered = new ArrayList<>(properties);
-<<<<<<< HEAD
-        for (String ignored : definition.getIgnoredProperties()) {
-            filterOneProperty(filtered, ignored, definition.getClazz());
-=======
         for (String ignored : definition.getIgnoredProperties()){
             filterOneProperty(filtered, ignored, definition.getBaseJavaClass());
->>>>>>> f1ebeb9d
         }
         return filtered;
     }
@@ -151,17 +63,4 @@
         }
         throw new JaversException(JaversExceptionCode.PROPERTY_NOT_FOUND, ignoredName, clientsClass.getName());
     }
-<<<<<<< HEAD
-
-    private Property findIdPropertyByName(List<Property> beanProperties, EntityDefinition entityDefinition) {
-        for (Property property : beanProperties) {
-            if (property.getName().equals(entityDefinition.getIdPropertyName())) {
-                return property;
-            }
-        }
-        throw new JaversException(JaversExceptionCode.PROPERTY_NOT_FOUND, entityDefinition.getIdPropertyName(), entityDefinition.getClazz().getName());
-    }
-
-=======
->>>>>>> f1ebeb9d
-}
+}