--- conflicted
+++ resolved
@@ -33,12 +33,7 @@
 
     AFFECTED_CDO_IS_NOT_AVAILABLE("affected cdo is not available, you can access it only for freshly generated diffs"),
 
-<<<<<<< HEAD
     MISSING_PROPERTY(JaversException.RUNTIME_ERROR + "There is no property '%s' in type '%s'."),
-=======
-    MISSING_PROPERTY("Looks like you are comparing two objects with different types. " +
-            "There is no property '%s' in type '%s'."),
->>>>>>> 7daf8684
 
     NOT_IMPLEMENTED("not implemented"),
 
@@ -59,7 +54,6 @@
 
     PROPERTY_NOT_FOUND("property '%s' not found in class '%s'"),
 
-<<<<<<< HEAD
     /** @since 1.4 */
     TYPE_NAME_NOT_FOUND(JaversException.RUNTIME_ERROR +
             "type name '%s' not found. " +
@@ -69,9 +63,6 @@
             "See also https://github.com/javers/javers/issues/263"),
 
     MANAGED_CLASS_MAPPING_ERROR(JaversException.RUNTIME_ERROR+"given javaClass '%s' is mapped to %s, expected %s"),
-=======
-    MANAGED_CLASS_MAPPING_ERROR("given javaClass '%s' is mapped to %s, expected %s"),
->>>>>>> 7daf8684
 
     MALFORMED_CHANGE_TYPE_FIELD("no such Change type - '%s'"),
 
@@ -85,11 +76,7 @@
 
     CLASS_NOT_FOUND("class not found - '%s'") ,
 
-<<<<<<< HEAD
     CANT_EXTRACT_CHILD_VALUE_OBJECT(JaversException.RUNTIME_ERROR+"error while extracting child ValueObject from path '%s'" +
-=======
-    CANT_EXTRACT_CHILD_VALUE_OBJECT("error while extracting child ValueObject from '%s'" +
->>>>>>> 7daf8684
             ", invalid property type, expected ValueObjectType, ContainerType<ValueObjectType> or MapType<?,ValueObjectType>, got '%s'"),
 
     CANT_PARSE_COMMIT_ID("can't parse given value {'%s'} to CommitId. " +
