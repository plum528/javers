--- conflicted
+++ resolved
@@ -37,23 +37,12 @@
     NOT_IMPLEMENTED("not implemented"),
 
     SNAPSHOT_NOT_FOUND("snapshot '%s' not found in JaversRepository"),
-
-<<<<<<< HEAD
-    SET_OF_VO_DIFF_NOT_IMPLEMENTED("diff for Set of ValueObjects is not supported"),
-
-    VALUE_OBJECT_IS_NOT_SUPPORTED_AS_MULTIMAP_KEY("found ValueObject on KEY position in Multimap property '%s'. Please change the key class mapping to Value or Entity"),
-
-    GENERIC_TYPE_NOT_PARAMETRIZED(
-            "\nexpected actual Class argument in type '%s'. "+
-            "\nJaVers needs to know actual Class of elements stored in your collections. "+
-            "\nTry at least <Object>. Wildcards (e.g. <?>), unbounded type parameters (e.g. <T>)" +
-            " and raw types (e.g. List) are not supported."),
-
-=======
->>>>>>> 69054bec
+    
     //graph & snapshot
     VALUE_OBJECT_IS_NOT_SUPPORTED_AS_MAP_KEY("found ValueObject on KEY position in Map property '%s'. Please change the key class mapping to Value or Entity"),
 
+    VALUE_OBJECT_IS_NOT_SUPPORTED_AS_MULTIMAP_KEY("found ValueObject on KEY position in Multimap property '%s'. Please change the key class mapping to Value or Entity"),
+    
     SNAPSHOT_STATE_VIOLATION("snapshots are immutable"),
 
     PROPERTY_NOT_FOUND("property '%s' not found in class '%s'"),
