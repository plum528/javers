package org.javers.model.mapping;

import org.javers.common.validation.Validate;
import org.javers.core.exceptions.JaversException;
import org.javers.core.exceptions.JaversExceptionCode;
import org.javers.model.mapping.type.JaversType;
import org.javers.model.mapping.type.TypeMapper;
import java.util.HashSet;
import java.util.Set;

import static org.javers.common.validation.Validate.argumentsAreNotNull;

/**
 * EntityManager bootstrap is two-phased:
 * <ol>
 *     <li/>JaVers bootstrap should
 *          registering client's Entities and ValueObjects through {@link #register(ManagedClassDefinition)}.
 *          In this phase, EntityManager creates proper {@link JaversType}'s in {@link TypeMapper}.
 *     <li/>When all types are registered, JaVers bootstrap calls {@link #buildManagedClasses()},
 *          in order to create Entities and ValueObjects for all previously registered types.
 * </ol>
 *
 * @author bartosz walacik
 */
public class EntityManager {

    private final EntityFactory entityFactory;
    private final TypeMapper typeMapper;

    private final Set<ManagedClassDefinition> managedClassDefinitions = new HashSet<>();
    private final ManagedClasses managedClasses = new ManagedClasses();

    public EntityManager(EntityFactory entityFactory, TypeMapper typeMapper) {
        argumentsAreNotNull(entityFactory, typeMapper);

        this.entityFactory = entityFactory;
        this.typeMapper = typeMapper;
    }

    /**
     * @throws JaversException if class is not managed or EntityManager is not initialized
     */
    public ManagedClass getByClass(Class<?> clazz) {
        if (!isRegistered(clazz)) {
            throw new JaversException(JaversExceptionCode.CLASS_NOT_MANAGED, clazz.getName());
        }
<<<<<<< HEAD

        if (!isManagedClass(clazz)) {
            throw new JaversException(JaversExceptionCode.EXPECTED_ENTITY_OR_VALUE_OBJECT_SOURCE_CLASS, clazz.getName());
        }

        if (isRegisterd(clazz) && !isManaged(clazz)) {
=======
        if (isRegistered(clazz) && !isManaged(clazz)) {
>>>>>>> fb4f4c1e
            throw new JaversException(JaversExceptionCode.ENTITY_MANAGER_NOT_INITIALIZED, clazz.getName());
        }
        return managedClasses.getBySourceClass(clazz);
    }

<<<<<<< HEAD
    private boolean isManagedClass(Class<?> clazz) {
        JaversType javersType = typeMapper.getJavesrType(clazz);
        return (javersType instanceof EntityReferenceType || javersType instanceof ValueObjectType);
    }

    @Deprecated
    public void registerEntity(Class<?> entityClass) {
        registerEntity(new EntityDefinition(entityClass));
    }

    public void registerEntity(EntityDefinition def) {
=======
    public void register(ManagedClassDefinition def) {
>>>>>>> fb4f4c1e
        Validate.argumentIsNotNull(def);

        if (isRegistered(def)) {
            return; //already managed
        }

        if (def instanceof EntityDefinition) {
            typeMapper.registerEntityReferenceType(def.getClazz());
        }
        if (def instanceof  ValueObjectDefinition) {
            typeMapper.registerValueObjectType(def.getClazz());
        }
        managedClassDefinitions.add(def);
    }

    public void registerEntity(Class<?> clazz) {
        register(new EntityDefinition(clazz));
    }

    public void registerValueObject(Class<?> clazz) {
        register(new ValueObjectDefinition(clazz));
    }

    private boolean isRegistered(ManagedClassDefinition def) {
        return managedClassDefinitions.contains(def);
    }

    private boolean isRegistered(Class clazz) {
        //TODO optimize this lame loop
        for (ManagedClassDefinition def : managedClassDefinitions) {
            if (def.getClazz() == clazz){
                return true;
            }
        }
        return false;
    }

    public boolean isManaged(Class<?> clazz) {
        return managedClasses.containsManagedClassWithSourceClass(clazz);
    }

    /**
     * EntityManager is up & ready after calling {@link #buildManagedClasses()}
     */
    public boolean isInitialized() {
        return managedClasses.count() == typeMapper.getCountOfEntitiesAndValueObjects();
    }

    /**
     * call that if all Entities and ValueObject are registered
     */
    public void buildManagedClasses() {
        for (ManagedClassDefinition def : managedClassDefinitions) {
            if (def instanceof  EntityDefinition) {
                manageEntity((EntityDefinition)def);
            }
            if (def instanceof  ValueObjectDefinition) {
                manageValueObject((ValueObjectDefinition)def);
            }
        }
    }

    private void manageEntity(EntityDefinition entityDef) {
        managedClasses.add(entityFactory.create(entityDef));
    }

    private void manageValueObject(ValueObjectDefinition voDef) {
        managedClasses.add(new ValueObject(voDef.getClazz()));
    }
}<|MERGE_RESOLUTION|>--- conflicted
+++ resolved
@@ -44,36 +44,13 @@
         if (!isRegistered(clazz)) {
             throw new JaversException(JaversExceptionCode.CLASS_NOT_MANAGED, clazz.getName());
         }
-<<<<<<< HEAD
-
-        if (!isManagedClass(clazz)) {
-            throw new JaversException(JaversExceptionCode.EXPECTED_ENTITY_OR_VALUE_OBJECT_SOURCE_CLASS, clazz.getName());
-        }
-
         if (isRegisterd(clazz) && !isManaged(clazz)) {
-=======
-        if (isRegistered(clazz) && !isManaged(clazz)) {
->>>>>>> fb4f4c1e
             throw new JaversException(JaversExceptionCode.ENTITY_MANAGER_NOT_INITIALIZED, clazz.getName());
         }
         return managedClasses.getBySourceClass(clazz);
     }
 
-<<<<<<< HEAD
-    private boolean isManagedClass(Class<?> clazz) {
-        JaversType javersType = typeMapper.getJavesrType(clazz);
-        return (javersType instanceof EntityReferenceType || javersType instanceof ValueObjectType);
-    }
-
-    @Deprecated
-    public void registerEntity(Class<?> entityClass) {
-        registerEntity(new EntityDefinition(entityClass));
-    }
-
-    public void registerEntity(EntityDefinition def) {
-=======
     public void register(ManagedClassDefinition def) {
->>>>>>> fb4f4c1e
         Validate.argumentIsNotNull(def);
 
         if (isRegistered(def)) {
