--- conflicted
+++ resolved
@@ -83,7 +83,7 @@
             Object referencedRawCdo = singleRef.get(node.unwrapCdo());
             ObjectNode referencedNode = buildNodeOrReuse(asCdo(referencedRawCdo));
 
-            Edge edge = new SingleEdge(singleRef, node, referencedNode);
+            Edge edge = new SingleEdge(singleRef, referencedNode);
             node.addEdge(edge);
         }
     }
@@ -115,21 +115,16 @@
             if (collectionOfReferences.isEmpty()){
                 continue;
             }
-<<<<<<< HEAD
-            MultiEdge multiEdge = createMultiEdge(multiRef, node, collectionOfReferences);
-=======
             MultiEdge multiEdge = createMultiEdge(colProperty, collectionOfReferences);
->>>>>>> 00acca88
             node.addEdge(multiEdge);
         }
     }
 
-    private MultiEdge createMultiEdge(Property multiRef, ObjectNode node, Collection collectionOfReferences) {
+    private MultiEdge createMultiEdge(Property multiRef, Collection collectionOfReferences) {
         MultiEdge multiEdge = new MultiEdge(multiRef);
-        multiEdge.addOutReferenceNode(node);
         for(Object referencedRawCdo : collectionOfReferences) {
             ObjectNode objectNode = buildNodeOrReuse(asCdo(referencedRawCdo));
-            multiEdge.addInReferenceNode(objectNode);
+            multiEdge.addReferenceNode(objectNode);
         }
         return multiEdge;
     }
