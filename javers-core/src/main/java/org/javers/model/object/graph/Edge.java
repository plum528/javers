package org.javers.model.object.graph;

import org.javers.common.validation.Validate;
import org.javers.model.mapping.Entity;
import org.javers.model.mapping.Property;
import org.javers.model.visitors.Visitable;

/**
 * Relation between (Entity) instances
 * <br/>
 * Immutable
 *
 * @author bartosz walacik
 */
public abstract class Edge implements Visitable<EdgeVisitor> {
    protected final Property property;

    protected Edge(Property property) {
        Validate.argumentIsNotNull(property);
        this.property = property;
    }

    public Property getProperty() {
        return property;
    }

<<<<<<< HEAD
    //not sure if it is useful
    //public abstract Entity getReferencedEntity();
=======
    @Override
    public boolean equals(Object obj) {
        if (obj == null || getClass() != obj.getClass()) {
            return false;
        }

        Edge that = (Edge) obj;
        return property.equals(that.property);
    }

    @Override
    public int hashCode() {
        return property.hashCode();
    }
>>>>>>> b64eac6e
}<|MERGE_RESOLUTION|>--- conflicted
+++ resolved
@@ -12,7 +12,7 @@
  *
  * @author bartosz walacik
  */
-public abstract class Edge implements Visitable<EdgeVisitor> {
+public abstract class Edge {
     protected final Property property;
 
     protected Edge(Property property) {
@@ -24,10 +24,6 @@
         return property;
     }
 
-<<<<<<< HEAD
-    //not sure if it is useful
-    //public abstract Entity getReferencedEntity();
-=======
     @Override
     public boolean equals(Object obj) {
         if (obj == null || getClass() != obj.getClass()) {
@@ -42,5 +38,7 @@
     public int hashCode() {
         return property.hashCode();
     }
->>>>>>> b64eac6e
+
+    //not sure if it is useful
+    //public abstract Entity getReferencedEntity();
 }