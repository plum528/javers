package org.javers.model.domain;

import static org.javers.common.validation.Validate.argumentIsNotNull;

import org.javers.model.mapping.Entity;

/**
<<<<<<< HEAD
 * Holder for client's domain object global ID
=======
 * Clients domain object global ID <br/>
 * <p/>
 * Immutable
>>>>>>> b64eac6e
 */
public class GlobalCdoId {
    private final Entity entity;
    /**
     * Identifiers of client's domain objects should be unique in Entity scope
     */
    private final Object cdoId;

    public GlobalCdoId(Object cdoId, Entity entity) {
        argumentIsNotNull(cdoId);
        argumentIsNotNull(entity);

        this.entity = entity;
        this.cdoId = cdoId;
    }

    public Entity getEntity() {
        return entity;
    }

    public Object getLocalCdoId() {
        return cdoId;
    }

    @Override
<<<<<<< HEAD
    public String toString() {
        return entity.getSourceClass().getName()+"#"+cdoId;
    }

    @Override
    public boolean equals(Object o) {
        if (this == o) { return true; }
        if (o == null) { return false;}
        if (!(o instanceof GlobalCdoId)) {return false;}

        GlobalCdoId other = (GlobalCdoId) o;
        return (entity.equals(other.entity) && cdoId.equals(other.cdoId));
=======
    public boolean equals(Object obj) {
        if (obj == null || obj.getClass() != getClass()) {
            return false;
        }
        GlobalCdoId other = (GlobalCdoId) obj;
        return cdoId.equals(other.cdoId) && entity.equals(other.entity);
>>>>>>> b64eac6e
    }

    @Override
    public int hashCode() {
<<<<<<< HEAD
        return entity.hashCode() + cdoId.hashCode();
=======
        int result = entity.hashCode();
        result = 31 * result + cdoId.hashCode();
        return result;
>>>>>>> b64eac6e
    }
}<|MERGE_RESOLUTION|>--- conflicted
+++ resolved
@@ -1,17 +1,16 @@
 package org.javers.model.domain;
+
+import org.javers.model.mapping.Entity;
 
 import static org.javers.common.validation.Validate.argumentIsNotNull;
 
 import org.javers.model.mapping.Entity;
 
 /**
-<<<<<<< HEAD
- * Holder for client's domain object global ID
-=======
- * Clients domain object global ID <br/>
- * <p/>
+ * Clients domain object global ID
+ * <br/>
+ *
  * Immutable
->>>>>>> b64eac6e
  */
 public class GlobalCdoId {
     private final Entity entity;
@@ -35,39 +34,4 @@
     public Object getLocalCdoId() {
         return cdoId;
     }
-
-    @Override
-<<<<<<< HEAD
-    public String toString() {
-        return entity.getSourceClass().getName()+"#"+cdoId;
-    }
-
-    @Override
-    public boolean equals(Object o) {
-        if (this == o) { return true; }
-        if (o == null) { return false;}
-        if (!(o instanceof GlobalCdoId)) {return false;}
-
-        GlobalCdoId other = (GlobalCdoId) o;
-        return (entity.equals(other.entity) && cdoId.equals(other.cdoId));
-=======
-    public boolean equals(Object obj) {
-        if (obj == null || obj.getClass() != getClass()) {
-            return false;
-        }
-        GlobalCdoId other = (GlobalCdoId) obj;
-        return cdoId.equals(other.cdoId) && entity.equals(other.entity);
->>>>>>> b64eac6e
-    }
-
-    @Override
-    public int hashCode() {
-<<<<<<< HEAD
-        return entity.hashCode() + cdoId.hashCode();
-=======
-        int result = entity.hashCode();
-        result = 31 * result + cdoId.hashCode();
-        return result;
->>>>>>> b64eac6e
-    }
 }