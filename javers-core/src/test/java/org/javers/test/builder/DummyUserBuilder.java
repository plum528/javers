package org.javers.test.builder;

import com.google.common.collect.Lists;
import org.javers.common.collections.Sets;
import org.javers.core.model.DummyUser;
import org.javers.core.model.DummyUserDetails;

import java.util.ArrayList;
import java.util.List;

import static org.javers.core.model.DummyUser.*;
import static org.javers.test.builder.DummyUserDetailsBuilder.dummyUserDetails;

/**
 * @author Pawel Cierpiatka <pawel.cierpiatka@gmail.com>
 */
public class DummyUserBuilder {
    private int DUMMY_ID = 1;
    private DummyUser dummyUser;

    private DummyUserBuilder() {
        dummyUser = new DummyUser();
    }

    public static DummyUserBuilder dummyUser() {
        return new DummyUserBuilder();
    }

    public DummyUser build() {
        if (dummyUser.getName() == null){
            dummyUser.setName("some");
        }
        return dummyUser;
    }

    public DummyUserBuilder withName(String name) {
        dummyUser.setName(name);
        return this;
    }

    public DummyUserBuilder withInteger(Integer largeInt) {
        dummyUser.setLargeInt(largeInt);
        return this;
    }

    public DummyUserBuilder withSex(Sex sex) {
        dummyUser.setSex(sex);
        return this;
    }

    public DummyUserBuilder withSupervisor(String supervisorName) {
        dummyUser.setSupervisor(new DummyUser(supervisorName));
        return this;
    }

    public DummyUserBuilder withSupervisor(DummyUser supervisor) {
        dummyUser.setSupervisor(supervisor);
        return this;
    }


    public DummyUserBuilder withDetails() {
        dummyUser.setDummyUserDetails(dummyUserDetails().build());
        return this;
    }

    public DummyUserBuilder withDetails(long id) {
        dummyUser.setDummyUserDetails(dummyUserDetails().withId(id).build());
        return this;
    }

    public DummyUserBuilder withDetailsList(int numberOfDetailsInList) {

        List<DummyUserDetails> detailsList = new ArrayList<>(numberOfDetailsInList);
        for(int i = 0 ;i < numberOfDetailsInList ; i++) {
            detailsList.add(dummyUserDetails().withId(i + DUMMY_ID).build());
            DUMMY_ID++;
        }
        dummyUser.setDummyUserDetailsList(detailsList);
        return this;
    }
    public DummyUserBuilder withEmployees(int numberOfEmployees) {
        for(int i = 0; i < numberOfEmployees; i++) {
            dummyUser.addEmployee(new DummyUser("Em" + DUMMY_ID++));
        }
        return this;
    }

    public DummyUserBuilder withEmployee(DummyUser rob) {
        dummyUser.addEmployee(rob);
        return this;
    }

<<<<<<< HEAD
    public DummyUserBuilder withFlag(boolean flag) {
        dummyUser.setFlag(flag);
        return this;
    }

    public DummyUserBuilder withBoxedFlag(Boolean boxedFlag) {
        dummyUser.setBigFlag(boxedFlag);
        return this;
    }

    public DummyUserBuilder withAge(int age) {
        dummyUser.setAge(age);
=======
    public DummyUserBuilder withStringsSet(String... strings) {
        dummyUser.setStringSet(Sets.asSet(strings));
        return this;
    }

    public DummyUserBuilder withIntegerList(Integer... integers) {
        dummyUser.setIntegerList(Lists.newArrayList(integers));
>>>>>>> fb4f4c1e
        return this;
    }
}<|MERGE_RESOLUTION|>--- conflicted
+++ resolved
@@ -91,7 +91,6 @@
         return this;
     }
 
-<<<<<<< HEAD
     public DummyUserBuilder withFlag(boolean flag) {
         dummyUser.setFlag(flag);
         return this;
@@ -104,7 +103,9 @@
 
     public DummyUserBuilder withAge(int age) {
         dummyUser.setAge(age);
-=======
+        return this;
+    }
+
     public DummyUserBuilder withStringsSet(String... strings) {
         dummyUser.setStringSet(Sets.asSet(strings));
         return this;
@@ -112,7 +113,6 @@
 
     public DummyUserBuilder withIntegerList(Integer... integers) {
         dummyUser.setIntegerList(Lists.newArrayList(integers));
->>>>>>> fb4f4c1e
         return this;
     }
 }