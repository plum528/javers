--- conflicted
+++ resolved
@@ -20,14 +20,10 @@
     }
 
     Entity getEntity(Class forClass) {
-<<<<<<< HEAD
-        javersTestBuilder.entityManager.getByClass(forClass)
+        return (Entity)javersTestBuilder.typeMapper.getJaversType(forClass).managedClass
     }
 
     Property getProperty(Class forClass, String propName) {
         getEntity(forClass).getProperty(propName)
-=======
-        return (Entity)javersTestBuilder.typeMapper.getJaversType(forClass).managedClass
->>>>>>> ceda9521
     }
 }