--- conflicted
+++ resolved
@@ -13,11 +13,8 @@
 import static org.javers.core.model.DummyUser.Sex.FEMALE
 import static org.javers.core.model.DummyUser.Sex.OCCASIONALLY
 import static org.javers.test.ValueChangesAssert.assertThat
-<<<<<<< HEAD
-=======
 import static org.javers.test.builder.DummyUserBuilder.dummyUser
 import static org.javers.test.builder.DummyUserDetailsBuilder.dummyUserDetails
->>>>>>> eb6c889a
 
 /**
  * @author bartosz walacik
@@ -60,13 +57,8 @@
 
     def "should append int valueChange" () {
         given:
-<<<<<<< HEAD
-        ObjectNode left =  buildDummyUserNode(DummyUserBuilder.dummyUser().withName("1").withAge(1).build())
-        ObjectNode right = buildDummyUserNode(DummyUserBuilder.dummyUser().withName("1").withAge(2).build())
-=======
         ObjectNode left =  buildGraph(dummyUser().withName("1").withAge(1).build())
         ObjectNode right = buildGraph(dummyUser().withName("1").withAge(2).build())
->>>>>>> eb6c889a
         Property age = getEntity(DummyUser).getProperty("age")
 
         when:
@@ -101,35 +93,6 @@
                 .hasCdoId("1")
                 .doesNotHaveLeftValue()
                 .hasRightValue(5)
-<<<<<<< HEAD
-    }
-
-    def "should append boolean valueChange" () {
-        given:
-        ObjectNode left =  buildDummyUserNode("1", true)
-        ObjectNode right = buildDummyUserNode("1", false)
-        Property flag = getEntity(DummyUser).getProperty("flag")
-
-        when:
-        Collection<ValueChange> changes =
-            new ValueChangeAppender().calculateChanges(new NodePair(left,right),flag)
-
-        then:
-        assertThat(changes)
-                .hasSize(1)
-                .assertThatFirstElement()
-                .hasProperty(flag)
-                .hasCdoId("1")
-                .hasLeftValue(true)
-                .hasRightValue(false)
-    }
-
-    def "should append Boolean valueChange" () {
-        given:
-        ObjectNode left =  buildDummyUserNode(DummyUserBuilder.dummyUser().withName("1").build())
-        ObjectNode right = buildDummyUserNode(DummyUserBuilder.dummyUser().withName("1").withBoxedFlag(true).build())
-        Property flag = getEntity(DummyUser).getProperty("bigFlag")
-=======
     }
 
     def "should append boolean valueChange" () {
@@ -137,37 +100,10 @@
         ObjectNode left =  buildGraph(dummyUser().withName("1").withFlag(true).build())
         ObjectNode right = buildGraph(dummyUser().withName("1").withFlag(false).build())
         Property flag = getEntity(DummyUser).getProperty("flag")
->>>>>>> eb6c889a
 
         when:
         Collection<ValueChange> changes =
             new ValueChangeAppender().calculateChanges(new NodePair(left,right),flag)
-<<<<<<< HEAD
-
-        then:
-        assertThat(changes)
-                .hasSize(1)
-                .assertThatFirstElement()
-                .hasProperty(flag)
-                .hasCdoId("1")
-                .doesNotHaveLeftValue()
-                .hasRightValue(Boolean.TRUE)
-    }
-
-
-    def "should append ValueObject valueChange" () {
-        given:
-        DummyUserDetails leftDummyUserDetails = DummyUserDetailsBuilder.dummyUserDetails()
-                .withId(1)
-                .withAddress("Washington Street", "Boston")
-                .build();
-        DummyUserDetails rightDummyUserDetails = DummyUserDetailsBuilder.dummyUserDetails()
-                .withId(1)
-                .withAddress("Wall Street", "New York")
-                .build();
-        ObjectNode left = buildDummyUserDetailsNode(leftDummyUserDetails)
-        ObjectNode right = buildDummyUserDetailsNode(rightDummyUserDetails)
-=======
 
         then:
         assertThat(changes)
@@ -212,7 +148,6 @@
                 .build();
         ObjectNode left = buildGraph(leftDummyUserDetails)
         ObjectNode right = buildGraph(rightDummyUserDetails)
->>>>>>> eb6c889a
         Property address = getEntity(DummyUserDetails).getProperty("dummyAddress")
 
         when:
