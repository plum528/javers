--- conflicted
+++ resolved
@@ -447,7 +447,6 @@
         }
     }
 
-<<<<<<< HEAD
     def "should manage ValueObject class name refactor"(){
         when:
         javers.commit("author", new EntityWithRefactoredValueObject(id:1, value: new OldValueObject(5,  5)))
@@ -477,7 +476,6 @@
       change.left == 5
       change.right == 15
     }
-=======
     def "should do diff and persist commit when class has complex Generic fields inherited from Generic superclass"() {
         given:
         javers.commit("author", new ConcreteWithActualType("a", ["1"]) )
@@ -493,5 +491,4 @@
         change.changes[0].addedValue == "2"
     }
 
->>>>>>> c6e16dc7
 }