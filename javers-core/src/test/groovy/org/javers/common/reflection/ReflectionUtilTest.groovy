package org.javers.common.reflection

import com.google.common.reflect.TypeToken
import org.javers.core.examples.typeNames.NewEntityWithTypeAlias
import org.javers.core.metamodel.annotation.DiffIgnore
import org.javers.core.metamodel.annotation.Entity
import org.javers.core.metamodel.clazz.JaversEntity
import org.javers.core.metamodel.clazz.JpaMappedSuperclass
import org.javers.core.model.DummyIgnoredType
import org.javers.core.model.IgnoredSubType
import spock.lang.Specification
import spock.lang.Unroll

import javax.persistence.MappedSuperclass

/**
 * @author Pawel Cierpiatka
 */
class ReflectionUtilTest extends Specification {

    def "should scan classes in a given package (with a given annotation)"(){
        given:
        def scan = ReflectionUtil.findClasses(MappedSuperclass, 'org.javers.core.metamodel.clazz')

        expect:
        scan.size() == 1
        scan[0] == JpaMappedSuperclass
    }

    def "should scan classes in a given packages (with a given annotation)"(){
        given:
        def scan = ReflectionUtil.findClasses(Entity, 'org.javers.core.metamodel.clazz', 'org.javers.core.examples.typeNames')

        expect:
        scan.contains(JaversEntity)
        scan.contains(NewEntityWithTypeAlias)
    }

    def "should detect annotations in a given class and it superclass"(){
        expect:
        ReflectionUtil.isAnnotationPresentInHierarchy(DummyIgnoredType, DiffIgnore)
        ReflectionUtil.isAnnotationPresentInHierarchy(IgnoredSubType, DiffIgnore)
        !ReflectionUtil.isAnnotationPresentInHierarchy(ArrayList, DiffIgnore)
    }

    def "should instantiate via public constructor with ArgumentsResolver"() {
        given:
        ArgumentResolver argumentResolver = Mock()
        argumentResolver.resolve(_) >> "zonk"

        when:
        def instance = ReflectionUtil.newInstance(ReflectionConstructorTestClass, argumentResolver)

        then:
        instance instanceof ReflectionConstructorTestClass
        instance.someString == "zonk"
    }

    def "should instantiate via public zero.arg constructor"() {
        when:
        def instance = ReflectionUtil.newInstance(ReflectionTestClass, null)

        then:
        instance instanceof ReflectionTestClass
    }

    @Unroll
    def "should calculate hierarchy distance from #child to #parent"() {
        when:
        int d = ReflectionUtil.calculateHierarchyDistance(child, parent)

        then:
        d == expectedDistance

        where:
        child   | parent      || expectedDistance
        HashMap | Map         || 1
        HashMap | HashMap     || 0
        Map     | Map         || 0
        HashMap | AbstractMap || 1
        HashMap | Object      || 2
        Map     | Set         || Integer.MAX_VALUE

    }

    @Unroll
    def "should resolve formal type parameter with actual type argument for inherited #memberType"() {
        when:
        def member = action.call()

        then:
        member.genericResolvedType == new TypeToken<List<String>>(){}.type

        where:
        memberType | action
        "Method"   | { ReflectionUtil.getAllMethods(ConcreteWithActualType).find{it.name() == "getValue"} }
        "Field"    | { ReflectionUtil.getAllFields(ConcreteWithActualType).find{it.name() == "value"} }
    }

<<<<<<< HEAD
    @Unroll
    def "should resolve formal type parameter for inherited #memberType when inheritance hierarchy has three levels"() {
        when:
        def member = action.call()

        then:
        member.genericResolvedType == Long

        where:
        memberType | action
        "Method"   | { ReflectionUtil.getAllMethods(ConcreteIdentified).find{it.name() == "getId"} }
        "Field"    | { ReflectionUtil.getAllFields(ConcreteIdentified).find{it.name() == "id"} }
=======
    def "should get all methods from a given class without inheritance duplicates"(){
        when:
        def methods = ReflectionUtil.getAllMethods(ReflectionTestClass)
                .findAll{it.declaringClass != Object}

        methods.each { println it }

        then:
        methods.size() == 5
>>>>>>> 3b1e070b
    }
}<|MERGE_RESOLUTION|>--- conflicted
+++ resolved
@@ -97,7 +97,17 @@
         "Field"    | { ReflectionUtil.getAllFields(ConcreteWithActualType).find{it.name() == "value"} }
     }
 
-<<<<<<< HEAD
+    def "should get all methods from a given class without inheritance duplicates"(){
+        when:
+        def methods = ReflectionUtil.getAllMethods(ReflectionTestClass)
+                .findAll{it.declaringClass != Object}
+
+        methods.each { println it }
+
+        then:
+        methods.size() == 5
+    }
+
     @Unroll
     def "should resolve formal type parameter for inherited #memberType when inheritance hierarchy has three levels"() {
         when:
@@ -110,16 +120,5 @@
         memberType | action
         "Method"   | { ReflectionUtil.getAllMethods(ConcreteIdentified).find{it.name() == "getId"} }
         "Field"    | { ReflectionUtil.getAllFields(ConcreteIdentified).find{it.name() == "id"} }
-=======
-    def "should get all methods from a given class without inheritance duplicates"(){
-        when:
-        def methods = ReflectionUtil.getAllMethods(ReflectionTestClass)
-                .findAll{it.declaringClass != Object}
-
-        methods.each { println it }
-
-        then:
-        methods.size() == 5
->>>>>>> 3b1e070b
     }
 }