--- conflicted
+++ resolved
@@ -7,11 +7,7 @@
 ext {
     springVersion = '4.2.3.RELEASE'
     springBootVersion = '1.3.0.RELEASE'
-<<<<<<< HEAD
-    hibernateVersion = '4.3.10.Final'
-=======
     hibernateVersion = '4.3.11.Final'
->>>>>>> f574f2f6
 }
 
 javadoc {
@@ -21,7 +17,6 @@
 dependencies {
     compile project(':javers-persistence-sql')
     compile project(':javers-core')
-
 
     compile 'org.aspectj:aspectjweaver:1.8.6'
     compile 'org.jboss.spec.javax.transaction:jboss-transaction-api_1.2_spec:1.0.0.Final'
