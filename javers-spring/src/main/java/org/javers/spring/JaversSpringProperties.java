--- conflicted
+++ resolved
@@ -9,11 +9,8 @@
 public abstract class JaversSpringProperties extends JaversCoreProperties {
     private boolean auditableAspectEnabled = true;
     private boolean springDataAuditableRepositoryAspectEnabled = true;
-<<<<<<< HEAD
+    private boolean auditableAspectAsyncEnabled = true;
     private String objectAccessHook = defaultObjectAccessHook();
-=======
-    private boolean auditableAspectAsyncEnabled = true;
->>>>>>> 7ca10ebd
 
     public boolean isAuditableAspectEnabled() {
         return auditableAspectEnabled;
@@ -35,7 +32,10 @@
         this.springDataAuditableRepositoryAspectEnabled = springDataAuditableRepositoryAspectEnabled;
     }
 
-<<<<<<< HEAD
+    public void setAuditableAspectAsyncEnabled(boolean auditableAspectAsyncEnabled) {
+        this.auditableAspectAsyncEnabled = auditableAspectAsyncEnabled;
+    }
+
     public String getObjectAccessHook() {
         return objectAccessHook;
     }
@@ -52,9 +52,6 @@
             throw new JaversException(JaversExceptionCode.CLASS_IS_NOT_INSTANCE_OF, objectAccessHook, ObjectAccessHook.class.getName());
         }
         return (ObjectAccessHook)ReflectionUtil.newInstance(clazz);
-=======
-    public void setAuditableAspectAsyncEnabled(boolean auditableAspectAsyncEnabled) {
-        this.auditableAspectAsyncEnabled = auditableAspectAsyncEnabled;
->>>>>>> 7ca10ebd
     }
-}+}
+
