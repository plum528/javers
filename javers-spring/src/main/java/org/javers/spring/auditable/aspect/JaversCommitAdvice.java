package org.javers.spring.auditable.aspect;

import org.aspectj.lang.JoinPoint;
import org.aspectj.lang.reflect.MethodSignature;
import org.javers.common.collections.Maps;
import org.javers.common.exception.JaversException;
import org.javers.common.exception.JaversExceptionCode;
import org.javers.core.Javers;
import org.javers.core.metamodel.type.JaversType;
import org.javers.core.metamodel.type.ManagedType;
import org.javers.core.metamodel.type.PrimitiveOrValueType;
import org.javers.spring.annotation.JaversAuditableDelete;
import org.javers.spring.auditable.AspectUtil;
import org.javers.spring.auditable.AuthorProvider;
import org.javers.spring.auditable.CommitPropertiesProvider;

<<<<<<< HEAD
import java.util.Map;
import java.util.concurrent.Executor;
=======
import java.lang.reflect.Method;
>>>>>>> cb62ed6d

import static org.javers.repository.jql.InstanceIdDTO.instanceId;

/**
 * @author Pawel Szymczyk
 */
public class JaversCommitAdvice {

    private final Javers javers;
    private final AuthorProvider authorProvider;
    private final CommitPropertiesProvider commitPropertiesProvider;
    private final Executor executor;

    public JaversCommitAdvice(Javers javers, AuthorProvider authorProvider, CommitPropertiesProvider commitPropertiesProvider) {
        this.javers = javers;
        this.authorProvider = authorProvider;
        this.commitPropertiesProvider = commitPropertiesProvider;
        this.executor = null;
    }

    public JaversCommitAdvice(Javers javers, AuthorProvider authorProvider, CommitPropertiesProvider commitPropertiesProvider, Executor executor) {
		this.javers = javers;
		this.authorProvider = authorProvider;
		this.commitPropertiesProvider = commitPropertiesProvider;
    	this.executor = executor;
	}

	void commitSaveMethodArguments(JoinPoint pjp) {
        for (Object arg : AspectUtil.collectArguments(pjp)) {
            commitObject(arg);
        }
    }

<<<<<<< HEAD
    void commitDeleteMethodArguments(JoinPoint pjp) {
        for (Object arg : AspectUtil.collectArguments(pjp)) {
            commitShallowDelete(arg);
=======
    public void commitDeleteMethodArguments(JoinPoint jp) {
        for (Object arg : AspectUtil.collectArguments(jp)) {
            JaversType javersType = javers.getTypeMapping(arg.getClass());
            if (javersType instanceof ManagedType) {
                commitShallowDelete(arg);
            } else if (javersType instanceof PrimitiveOrValueType) {
                commitShallowDeleteById(arg, getDomainTypeToDelete(jp, arg));
            }
        }
    }

    private Class<?> getDomainTypeToDelete(JoinPoint jp, Object id) {
        Method method = ((MethodSignature) jp.getSignature()).getMethod();
        JaversAuditableDelete javersAuditableDelete = method.getAnnotation(JaversAuditableDelete.class);
        Class<?> entity = javersAuditableDelete.entity();
        if (entity == Void.class) {
            throw new JaversException(JaversExceptionCode.WRONG_USAGE_OF_JAVERS_AUDITABLE_DELETE, id, method);
>>>>>>> cb62ed6d
        }
        return entity;
    }

    public void commitObject(Object domainObject) {
        String author = authorProvider.provide();
<<<<<<< HEAD
        javers.commit(author, domainObject, propsForCommit(domainObject));
=======

        javers.commit(author, domainObject, Maps.merge(
                commitPropertiesProvider.provideForCommittedObject(domainObject),
                commitPropertiesProvider.provide()));
>>>>>>> cb62ed6d
    }

    public void commitShallowDelete(Object domainObject) {
        String author = authorProvider.provide();

        javers.commitShallowDelete(author, domainObject, Maps.merge(
                commitPropertiesProvider.provideForDeletedObject(domainObject),
                commitPropertiesProvider.provide()));
    }

    public void commitShallowDeleteById(Object domainObjectId, Class<?> domainType) {
        String author = authorProvider.provide();

        javers.commitShallowDeleteById(author, instanceId(domainObjectId, domainType), Maps.merge(
                commitPropertiesProvider.provideForDeleteById(domainType, domainObjectId),
                commitPropertiesProvider.provide()));
    }

    void commitSaveMethodArgumentsAsync(JoinPoint pjp) {
        for (Object arg : AspectUtil.collectArguments(pjp)) {
            commitObjectAsync(arg);
        }
    }

    void commitObjectAsync(Object domainObject) {
        String author = this.authorProvider.provide();
        this.javers.commitAsync(author, domainObject, propsForCommit(domainObject), executor);
    }

    private Map<String, String> propsForCommit(Object domainObject) {
        return Maps.merge(
                commitPropertiesProvider.provideForCommittedObject(domainObject),
                commitPropertiesProvider.provide());
    }
}<|MERGE_RESOLUTION|>--- conflicted
+++ resolved
@@ -14,12 +14,10 @@
 import org.javers.spring.auditable.AuthorProvider;
 import org.javers.spring.auditable.CommitPropertiesProvider;
 
-<<<<<<< HEAD
 import java.util.Map;
 import java.util.concurrent.Executor;
-=======
+
 import java.lang.reflect.Method;
->>>>>>> cb62ed6d
 
 import static org.javers.repository.jql.InstanceIdDTO.instanceId;
 
@@ -53,12 +51,7 @@
         }
     }
 
-<<<<<<< HEAD
-    void commitDeleteMethodArguments(JoinPoint pjp) {
-        for (Object arg : AspectUtil.collectArguments(pjp)) {
-            commitShallowDelete(arg);
-=======
-    public void commitDeleteMethodArguments(JoinPoint jp) {
+    void commitDeleteMethodArguments(JoinPoint jp) {
         for (Object arg : AspectUtil.collectArguments(jp)) {
             JaversType javersType = javers.getTypeMapping(arg.getClass());
             if (javersType instanceof ManagedType) {
@@ -75,21 +68,13 @@
         Class<?> entity = javersAuditableDelete.entity();
         if (entity == Void.class) {
             throw new JaversException(JaversExceptionCode.WRONG_USAGE_OF_JAVERS_AUDITABLE_DELETE, id, method);
->>>>>>> cb62ed6d
         }
         return entity;
     }
 
     public void commitObject(Object domainObject) {
         String author = authorProvider.provide();
-<<<<<<< HEAD
         javers.commit(author, domainObject, propsForCommit(domainObject));
-=======
-
-        javers.commit(author, domainObject, Maps.merge(
-                commitPropertiesProvider.provideForCommittedObject(domainObject),
-                commitPropertiesProvider.provide()));
->>>>>>> cb62ed6d
     }
 
     public void commitShallowDelete(Object domainObject) {
